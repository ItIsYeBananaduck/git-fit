<script lang="ts">
	import WorkoutCard from '$lib/components/WorkoutCard.svelte';
	import MusicControls from '$lib/components/MusicControls.svelte';
	import { api } from '$lib/convex/_generated/api';
	import { onMount } from 'svelte';
	import {
		mondayWorkoutService,
		needsMondayProcessing,
		logWorkoutForMonday,
		type MondayWorkoutData
	} from '$lib/stores/mondayWorkoutData';
	// Using available icons - let's check what exists
	// import { Activity, Clock, Target, Zap } from 'lucide-svelte';

	// Platform detection (basic)
	let platform: 'ios' | 'android' | 'web' = 'web';
	if (typeof window !== 'undefined') {
		const ua = window.navigator.userAgent.toLowerCase();
		if (/iphone|ipad|ipod/.test(ua)) platform = 'ios';
		else if (/android/.test(ua)) platform = 'android';
	}

	// Music state
	let playing = false;
	let trackName = 'Sample Track';
	let artistName = 'Sample Artist';
	let position = 0;
	let duration = 0;
	let volume = 1;
	let sessionId: string | null = null;

	// Monday data processing variables
	let showMondayNotification = false;
	let lastWeekSummary = '';

	// Workout completion tracking
	let currentWorkout: {
		exerciseId: string;
		reps: number;
		sets: number;
		volume: number;
		startTime: Date;
		userFeedback?: MondayWorkoutData['userFeedback'];
	} | null = null;

	async function saveMusicState(state: any) {
		if (!sessionId) return;
		// TODO: Implement actual API call when available
		console.log('Saving music state:', state);
	}

	function handleMusicState(event: any) {
		saveMusicState(event.detail);
	}

	// Handle workout completion with Monday data logging
	function completeWorkout(
		exerciseId: string,
		completedReps: number,
		completedSets: number,
		weight: number,
		feedback?: MondayWorkoutData['userFeedback']
	) {
		if (!currentWorkout) return;

		const workoutTime = Math.round((Date.now() - currentWorkout.startTime.getTime()) / 60000); // minutes

		// Log for Monday processing
		logWorkoutForMonday(exerciseId, completedReps, completedSets, weight, workoutTime, feedback, {
			// Mock health data - in real app this would come from HealthKit/Health Connect
			heartRate: { avg: 145, max: 165, variance: 12 },
			spo2: { avgSpO2: 97, drift: 1.5 },
			sleepScore: 15 // 0-20 range
		});

		// Reset current workout
		currentWorkout = null;

		// Show completion message
		alert(`Workout completed! Data logged for Monday intensity analysis.`);
	}

	// Start a workout session
	function startWorkout(
		exerciseId: string,
		targetReps: number,
		targetSets: number,
		weight: number
	) {
		currentWorkout = {
			exerciseId,
			reps: targetReps,
			sets: targetSets,
			volume: weight,
			startTime: new Date()
		};
	}

	// Handle user feedback for intensity scoring
	function handleUserFeedback(feedback: MondayWorkoutData['userFeedback']) {
		if (currentWorkout) {
			currentWorkout.userFeedback = feedback;
		}
	}

	onMount(async () => {
		// Check if Monday processing is needed
		if ($needsMondayProcessing) {
			showMondayNotification = true;
			lastWeekSummary = 'Last week you averaged 75% intensity. Ready for new challenges!';
		}
	});

	function onPlayPause() {
		playing = !playing;
	}
	function onSkip() {
		/* TODO: Integrate with plugin */
	}
	function onVolumeUp() {
		/* TODO: Integrate with plugin */
	}
	function onVolumeDown() {
		/* TODO: Integrate with plugin */
	}
</script>

<svelte:head>
	<title>Workouts - Adaptive fIt</title>
</svelte:head>

<!-- Monday Processing Notification -->
{#if showMondayNotification}
	<div class="alert alert-info mb-4">
		<div class="icon-sm">📊</div>
		<div>
			<h4>Weekly Intensity Analysis Ready</h4>
			<p>{lastWeekSummary}</p>
			<button class="btn btn-sm btn-primary" on:click={() => (showMondayNotification = false)}>
				View Analysis
			</button>
		</div>
	</div>
{/if}

<div class="container py-4">
	<h1 class="text-2xl font-bold mb-6">Workouts</h1>

	<!-- Current Workout Status -->
	{#if currentWorkout}
		<div class="card mb-6">
			<div class="card-body">
				<h3 class="card-title">Active Workout</h3>
				<div class="flex items-center gap-4 mb-4">
					<div class="flex items-center gap-2">
<<<<<<< HEAD
						<div class="icon-sm text-primary">🎯</div>
						<span class="text-sm">{currentWorkout.sets} sets × {currentWorkout.reps} reps</span>
=======
						<svg class="w-4 h-4 text-primary" fill="none" stroke="currentColor" viewBox="0 0 24 24">
							<path stroke-linecap="round" stroke-linejoin="round" stroke-width="2" d="M12 2C6.48 2 2 6.48 2 12s4.48 10 10 10 10-4.48 10-10S17.52 2 12 2zM12 6c3.31 0 6 2.69 6 6s-2.69 6-6 6-6-2.69-6-6 2.69-6 6-6zM12 9c-1.66 0-3 1.34-3 3s1.34 3 3 3 3-1.34 3-3-1.34-3-3-3z" />
						</svg>
						<span class="text-sm"
							>Set {currentWorkout.currentSet}/{currentWorkout.sets} × {currentWorkout.reps} reps</span
						>
>>>>>>> 0d3416b7
					</div>
					<div class="flex items-center gap-2">
						<svg class="w-4 h-4 text-success" fill="none" stroke="currentColor" viewBox="0 0 24 24">
							<path stroke-linecap="round" stroke-linejoin="round" stroke-width="2" d="M13 10V3L4 14h7v7l9-11h-7z" />
						</svg>
						<span class="text-sm">{currentWorkout.volume} lbs</span>
					</div>
					<div class="flex items-center gap-2">
						<svg class="w-4 h-4 text-warning" fill="none" stroke="currentColor" viewBox="0 0 24 24">
							<path stroke-linecap="round" stroke-linejoin="round" stroke-width="2" d="M12 8v4l3 3m6-3a9 9 0 11-18 0 9 9 0 0118 0z" />
						</svg>
						<span class="text-sm">
							{Math.round((Date.now() - currentWorkout.startTime.getTime()) / 60000)} min
						</span>
					</div>
				</div>

				<!-- User Feedback Buttons -->
				<div class="flex gap-2 mb-4">
<<<<<<< HEAD
					<button class="btn btn-sm btn-success" on:click={() => handleUserFeedback('easy killer')}>
						Easy Killer
=======
					{#if !currentWorkout.restActive}
						<button class="btn btn-success" on:click={completeSet}>
							Complete Set {currentWorkout.currentSet}
						</button>
					{/if}

					<!-- User Feedback Buttons -->
					<button class="btn btn-sm btn-success" on:click={() => handleUserFeedback('easy_killer')}>
						What was that!!
>>>>>>> 0d3416b7
					</button>
					<button class="btn btn-sm btn-warning" on:click={() => handleUserFeedback('neutral')}>
						Not bad
					</button>
					<button class="btn btn-sm btn-error" on:click={() => handleUserFeedback('flag_review')}>
						Easy Killa
					</button>
				</div>

				<button
					class="btn btn-primary"
					on:click={() =>
						completeWorkout(
							currentWorkout!.exerciseId,
							currentWorkout!.reps,
							currentWorkout!.sets,
							currentWorkout!.volume,
							currentWorkout!.userFeedback
						)}
				>
					Complete Workout
				</button>
			</div>
		</div>
	{/if}

	<!-- Workout Cards Grid -->
	<div class="grid grid-cols-1 md:grid-cols-2 lg:grid-cols-3 gap-6 mb-8">
		<!-- Mock workout cards -->
		<div class="card">
			<div class="card-body">
				<h3 class="card-title">Push Day</h3>
				<p class="text-sm">Bench, Shoulder Press, Triceps</p>
				<p class="text-sm">45 min • Intermediate</p>
				<button class="btn btn-primary mt-4" on:click={() => startWorkout('push-day', 8, 3, 100)}>
					Start Workout
				</button>
			</div>
		</div>

		<div class="card">
			<div class="card-body">
				<h3 class="card-title">Pull Day</h3>
				<p class="text-sm">Deadlifts, Rows, Bicep Curls</p>
				<p class="text-sm">50 min • Advanced</p>
				<button class="btn btn-primary mt-4" on:click={() => startWorkout('pull-day', 5, 5, 135)}>
					Start Workout
				</button>
			</div>
		</div>

		<div class="card">
			<div class="card-body">
				<h3 class="card-title">Leg Day</h3>
				<p class="text-sm">Squats, Lunges, Calf Raises</p>
				<p class="text-sm">60 min • Intermediate</p>
				<button class="btn btn-primary mt-4" on:click={() => startWorkout('leg-day', 10, 4, 185)}>
					Start Workout
				</button>
			</div>
		</div>
	</div>

	<!-- Music Controls -->
	<div class="card">
		<div class="card-body">
			<h3 class="card-title mb-4">Music Controls</h3>
			<MusicControls
				{playing}
				{trackName}
				{artistName}
				{position}
				{duration}
				{volume}
				{onPlayPause}
				{onSkip}
				{onVolumeUp}
				{onVolumeDown}
				on:musicStateChange={handleMusicState}
			/>
		</div>
	</div>
</div><|MERGE_RESOLUTION|>--- conflicted
+++ resolved
@@ -1,8 +1,12 @@
 <script lang="ts">
 	import WorkoutCard from '$lib/components/WorkoutCard.svelte';
 	import MusicControls from '$lib/components/MusicControls.svelte';
+	import AIWorkoutAdjustments from '$lib/components/AIWorkoutAdjustments.svelte';
+	import { RealTimeWearableService, type RealTimeVitals } from '$lib/services/realTimeWearables';
+	import { globalAIWarmer } from '$lib/services/aiServiceWarmer';
+	import { WorkoutHistoryService } from '$lib/services/workoutHistoryService';
 	import { api } from '$lib/convex/_generated/api';
-	import { onMount } from 'svelte';
+	import { onMount, onDestroy } from 'svelte';
 	import {
 		mondayWorkoutService,
 		needsMondayProcessing,
@@ -40,8 +44,131 @@
 		sets: number;
 		volume: number;
 		startTime: Date;
+		currentSet: number;
+		heartRate: number;
+		spo2: number;
+		restTimer: number;
+		restActive: boolean;
+		completedSets: number[];
 		userFeedback?: MondayWorkoutData['userFeedback'];
 	} | null = null;
+
+	// Mock user ID (in real app, would come from auth)
+	let userId = 'user_123';
+
+	// Real-time wearable service
+	let wearableService: RealTimeWearableService | null = null;
+	let vitalsUnsubscribe: (() => void) | null = null;
+
+	// Workout history service for AI learning
+	let historyService: WorkoutHistoryService | null = null;
+
+	// Rest timer interval
+	let restInterval: NodeJS.Timeout | null = null;
+
+	// Track AI adjustments for history
+	let workoutAIAdjustments: {
+		action: string;
+		reason: string;
+		modifications: Record<string, number>;
+	}[] = [];
+	let workoutStartTime: Date | null = null;
+	let workoutRestTimes: number[] = [];
+
+	// AI adjustment handlers
+	// Complete current set and start rest timer
+	function completeSet() {
+		if (!currentWorkout) return;
+
+		// Record completed set
+		currentWorkout.completedSets.push(currentWorkout.currentSet);
+
+		// Check if workout is complete
+		if (currentWorkout.currentSet >= currentWorkout.sets) {
+			completeWorkout(
+				currentWorkout.exerciseId,
+				currentWorkout.reps,
+				currentWorkout.sets,
+				currentWorkout.volume,
+				currentWorkout.userFeedback
+			);
+			return;
+		}
+
+		// Start rest timer
+		startRestTimer();
+	}
+
+	// Start rest timer between sets
+	function startRestTimer() {
+		if (!currentWorkout) return;
+
+		const restStartTime = Date.now();
+		currentWorkout.restTimer = 60; // 60 second rest
+		currentWorkout.restActive = true;
+
+		restInterval = setInterval(() => {
+			if (currentWorkout && currentWorkout.restTimer > 0) {
+				currentWorkout.restTimer--;
+			} else {
+				// Track rest time
+				const actualRestTime = (Date.now() - restStartTime) / 1000;
+				workoutRestTimes.push(actualRestTime);
+				finishRest();
+			}
+		}, 1000);
+	}
+
+	// Finish rest and move to next set
+	function finishRest() {
+		if (!currentWorkout) return;
+
+		if (restInterval) {
+			clearInterval(restInterval);
+			restInterval = null;
+		}
+
+		currentWorkout.restActive = false;
+		currentWorkout.currentSet++;
+		currentWorkout.restTimer = 0;
+	}
+
+	// Skip rest timer
+	function skipRest() {
+		if (restInterval) {
+			clearInterval(restInterval);
+			restInterval = null;
+		}
+		finishRest();
+	}
+
+	function handleAIAdjustment(event: any) {
+		const { action, modifications, reason } = event.detail;
+		console.log('AI Adjustment received:', { action, modifications, reason });
+
+		// Track AI adjustment for workout history
+		workoutAIAdjustments.push({ action, modifications: modifications || {}, reason });
+
+		// Apply modifications to current workout
+		if (currentWorkout && modifications) {
+			if (modifications.sets) {
+				currentWorkout.sets = Math.max(1, currentWorkout.sets + modifications.sets);
+			}
+			if (modifications.reps) {
+				currentWorkout.reps = Math.max(1, currentWorkout.reps + modifications.reps);
+			}
+			if (modifications.weight) {
+				currentWorkout.volume = Math.max(5, currentWorkout.volume + modifications.weight);
+			}
+		}
+	}
+	function handleApplyAdjustment(event: any) {
+		const adjustment = event.detail;
+		console.log('Applying AI adjustment:', adjustment);
+
+		// Show confirmation to user
+		alert(`AI Adjustment Applied: ${adjustment.action}\n${adjustment.reason}`);
+	}
 
 	async function saveMusicState(state: any) {
 		if (!sessionId) return;
@@ -54,16 +181,43 @@
 	}
 
 	// Handle workout completion with Monday data logging
-	function completeWorkout(
+	async function completeWorkout(
 		exerciseId: string,
 		completedReps: number,
 		completedSets: number,
 		weight: number,
 		feedback?: MondayWorkoutData['userFeedback']
 	) {
-		if (!currentWorkout) return;
+		if (!currentWorkout || !historyService) return;
 
 		const workoutTime = Math.round((Date.now() - currentWorkout.startTime.getTime()) / 60000); // minutes
+
+		// Collect heart rate data for history
+		const heartRateData = {
+			avg: currentWorkout.heartRate || 0,
+			max: Math.max(currentWorkout.heartRate || 0, 0), // Would track max during workout
+			min: Math.min(currentWorkout.heartRate || 999, 999) // Would track min during workout
+		};
+
+		// Record workout in history for AI learning
+		await historyService.recordWorkout({
+			exerciseId,
+			exerciseName: exerciseId.replace(/[-_]/g, ' ').replace(/\b\w/g, (l) => l.toUpperCase()),
+			sets: completedSets,
+			reps: completedReps,
+			weight,
+			duration: workoutTime,
+			heartRate: heartRateData,
+			spo2: {
+				avg: currentWorkout.spo2 || 98,
+				min: currentWorkout.spo2 || 98
+			},
+			userFeedback: feedback || null,
+			aiAdjustments: workoutAIAdjustments,
+			completedSets: currentWorkout.completedSets.length,
+			restTimes: workoutRestTimes,
+			wearableSource: wearableService?.getCurrentVitals()?.source || 'mock'
+		});
 
 		// Log for Monday processing
 		logWorkoutForMonday(exerciseId, completedReps, completedSets, weight, workoutTime, feedback, {
@@ -73,11 +227,18 @@
 			sleepScore: 15 // 0-20 range
 		});
 
-		// Reset current workout
+		// Reset workout state
 		currentWorkout = null;
+		workoutAIAdjustments = [];
+		workoutRestTimes = [];
+
+		// Stop wearable monitoring
+		if (wearableService) {
+			wearableService.stopMonitoring();
+		}
 
 		// Show completion message
-		alert(`Workout completed! Data logged for Monday intensity analysis.`);
+		alert(`Workout completed! Data logged for AI learning and Monday intensity analysis.`);
 	}
 
 	// Start a workout session
@@ -92,8 +253,19 @@
 			reps: targetReps,
 			sets: targetSets,
 			volume: weight,
-			startTime: new Date()
+			startTime: new Date(),
+			currentSet: 1,
+			heartRate: 0,
+			spo2: 98,
+			restTimer: 0,
+			restActive: false,
+			completedSets: []
 		};
+
+		// Start real-time wearable monitoring
+		if (wearableService) {
+			wearableService.startMonitoring();
+		}
 	}
 
 	// Handle user feedback for intensity scoring
@@ -104,10 +276,42 @@
 	}
 
 	onMount(async () => {
+		// Initialize workout history service
+		historyService = new WorkoutHistoryService(userId);
+
+		// Initialize real-time wearable service
+		wearableService = new RealTimeWearableService(userId);
+
+		// Subscribe to vitals updates
+		vitalsUnsubscribe = wearableService.onVitalsUpdate((vitals: RealTimeVitals) => {
+			if (currentWorkout) {
+				currentWorkout.heartRate = vitals.heartRate;
+				currentWorkout.spo2 = vitals.spo2;
+			}
+		});
+
+		// Warm up AI service for faster responses during workouts
+		if (!globalAIWarmer.isCurrentlyWarming()) {
+			globalAIWarmer.startWarming();
+		}
+
 		// Check if Monday processing is needed
 		if ($needsMondayProcessing) {
 			showMondayNotification = true;
 			lastWeekSummary = 'Last week you averaged 75% intensity. Ready for new challenges!';
+		}
+	});
+
+	onDestroy(() => {
+		// Clean up wearable service
+		if (wearableService) {
+			wearableService.stopMonitoring();
+		}
+		if (vitalsUnsubscribe) {
+			vitalsUnsubscribe();
+		}
+		if (restInterval) {
+			clearInterval(restInterval);
 		}
 	});
 
@@ -153,17 +357,12 @@
 				<h3 class="card-title">Active Workout</h3>
 				<div class="flex items-center gap-4 mb-4">
 					<div class="flex items-center gap-2">
-<<<<<<< HEAD
-						<div class="icon-sm text-primary">🎯</div>
-						<span class="text-sm">{currentWorkout.sets} sets × {currentWorkout.reps} reps</span>
-=======
 						<svg class="w-4 h-4 text-primary" fill="none" stroke="currentColor" viewBox="0 0 24 24">
 							<path stroke-linecap="round" stroke-linejoin="round" stroke-width="2" d="M12 2C6.48 2 2 6.48 2 12s4.48 10 10 10 10-4.48 10-10S17.52 2 12 2zM12 6c3.31 0 6 2.69 6 6s-2.69 6-6 6-6-2.69-6-6 2.69-6 6-6zM12 9c-1.66 0-3 1.34-3 3s1.34 3 3 3 3-1.34 3-3-1.34-3-3-3z" />
 						</svg>
 						<span class="text-sm"
 							>Set {currentWorkout.currentSet}/{currentWorkout.sets} × {currentWorkout.reps} reps</span
 						>
->>>>>>> 0d3416b7
 					</div>
 					<div class="flex items-center gap-2">
 						<svg class="w-4 h-4 text-success" fill="none" stroke="currentColor" viewBox="0 0 24 24">
@@ -179,14 +378,47 @@
 							{Math.round((Date.now() - currentWorkout.startTime.getTime()) / 60000)} min
 						</span>
 					</div>
+					{#if currentWorkout.completedSets.length > 0}
+						<div class="flex items-center gap-2">
+							<div class="icon-sm text-info">✅</div>
+							<span class="text-sm">{currentWorkout.completedSets.length} completed</span>
+						</div>
+					{/if}
 				</div>
 
-				<!-- User Feedback Buttons -->
+				<!-- Rest Timer Display -->
+				{#if currentWorkout.restActive}
+					<div class="bg-blue-50 p-4 rounded-lg mb-4 text-center">
+						<h4 class="text-lg font-semibold text-blue-800 mb-2">Rest Timer</h4>
+						<div class="text-3xl font-bold text-blue-600 mb-2">
+							{Math.floor(currentWorkout.restTimer / 60)}:{(currentWorkout.restTimer % 60)
+								.toString()
+								.padStart(2, '0')}
+						</div>
+						<div class="flex gap-2 justify-center">
+							<button class="btn btn-sm btn-primary" on:click={skipRest}> Skip Rest </button>
+							<button class="btn btn-sm btn-ghost" disabled>
+								Next: Set {currentWorkout.currentSet + 1}
+							</button>
+						</div>
+					</div>
+				{:else}
+					<!-- AI Workout Adjustments Component -->
+					<AIWorkoutAdjustments
+						{userId}
+						currentExercise={currentWorkout.exerciseId}
+						currentSet={currentWorkout.currentSet}
+						currentWeight={currentWorkout.volume}
+						currentReps={currentWorkout.reps}
+						heartRate={currentWorkout.heartRate}
+						spo2={currentWorkout.spo2}
+						on:aiAdjustment={handleAIAdjustment}
+						on:applyAdjustment={handleApplyAdjustment}
+					/>
+				{/if}
+
+				<!-- Action Buttons -->
 				<div class="flex gap-2 mb-4">
-<<<<<<< HEAD
-					<button class="btn btn-sm btn-success" on:click={() => handleUserFeedback('easy killer')}>
-						Easy Killer
-=======
 					{#if !currentWorkout.restActive}
 						<button class="btn btn-success" on:click={completeSet}>
 							Complete Set {currentWorkout.currentSet}
@@ -196,7 +428,6 @@
 					<!-- User Feedback Buttons -->
 					<button class="btn btn-sm btn-success" on:click={() => handleUserFeedback('easy_killer')}>
 						What was that!!
->>>>>>> 0d3416b7
 					</button>
 					<button class="btn btn-sm btn-warning" on:click={() => handleUserFeedback('neutral')}>
 						Not bad
@@ -207,7 +438,7 @@
 				</div>
 
 				<button
-					class="btn btn-primary"
+					class="btn btn-error btn-outline"
 					on:click={() =>
 						completeWorkout(
 							currentWorkout!.exerciseId,
@@ -217,7 +448,7 @@
 							currentWorkout!.userFeedback
 						)}
 				>
-					Complete Workout
+					End Workout Early
 				</button>
 			</div>
 		</div>
